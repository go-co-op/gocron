package gocron

import (
	"fmt"
	"sync"
	"time"

	"golang.org/x/sync/singleflight"
)

// Mode is Job mode
type Mode int8

const (
	// NoMode disable any mode
	NoMode Mode = iota

	// SingletonMode switch to single job mode
	SingletonMode
)

type jobInterval uint64

// Job struct stores the information necessary to run a Job
type Job struct {
	sync.RWMutex
	interval          jobInterval              // pause interval * unit between runs
	unit              timeUnit                 // time units, ,e.g. 'minutes', 'hours'...
	startsImmediately bool                     // if the Job should run upon scheduler start
	jobFunc           string                   // the Job jobFunc to run, func[jobFunc]
	atTime            time.Duration            // optional time at which this Job runs
	err               error                    // error related to Job
	lastRun           time.Time                // datetime of last run
	nextRun           time.Time                // datetime of next run
	scheduledWeekday  *time.Weekday            // Specific day of the week to start on
	dayOfTheMonth     int                      // Specific day of the month to run the job
	funcs             map[string]interface{}   // Map for the function task store
	fparams           map[string][]interface{} // Map for function and params of function
	tags              []string                 // allow the user to tag Jobs with certain labels
	runConfig         runConfig                // configuration for how many times to run the job
<<<<<<< HEAD
	runCount          int                      // number of time the job ran
	limiter           singleflight.Group
}

type runConfig struct {
	finiteRuns bool
	maxRuns    int
	mode       Mode
=======
	runCount          int                      // number of times the job ran
}

type runConfig struct {
	finiteRuns         bool
	maxRuns            int
	removeAfterLastRun bool
>>>>>>> 23eab11d
}

// NewJob creates a new Job with the provided interval
func NewJob(interval uint64) *Job {
	return &Job{
		interval:          jobInterval(interval),
		lastRun:           time.Time{},
		nextRun:           time.Time{},
		funcs:             make(map[string]interface{}),
		fparams:           make(map[string][]interface{}),
		tags:              []string{},
		startsImmediately: true,
	}
}

// Run the Job and immediately reschedule it
func (j *Job) run() {
<<<<<<< HEAD
	switch j.runConfig.mode {
	case SingletonMode:
		_, j.err, _ = j.limiter.Do("main", func() (interface{}, error) {
			j.runCount++
			return callJobFuncWithParams(j.funcs[j.jobFunc], j.fparams[j.jobFunc])
		})
	default:
		j.runCount++
		_, j.err = callJobFuncWithParams(j.funcs[j.jobFunc], j.fparams[j.jobFunc])
	}
}

func (j *Job) neverRan() bool {
=======
	j.Lock()
	defer j.Unlock()
	callJobFuncWithParams(j.funcs[j.jobFunc], j.fparams[j.jobFunc])
	j.runCount++
}

func (j *Job) neverRan() bool {
	j.RLock()
	defer j.RUnlock()
>>>>>>> 23eab11d
	return j.lastRun.IsZero()
}

func (j *Job) getStartsImmediately() bool {
	j.RLock()
	defer j.RUnlock()
	return j.startsImmediately
}

func (j *Job) setStartsImmediately(b bool) {
	j.Lock()
	defer j.Unlock()
	j.startsImmediately = b
}

func (j *Job) getAtTime() time.Duration {
	j.RLock()
	defer j.RUnlock()
	return j.atTime
}

func (j *Job) setAtTime(t time.Duration) {
	j.Lock()
	defer j.Unlock()
	j.atTime = t
}

// Err returns an error if one occurred while creating the Job
func (j *Job) Err() error {
	j.RLock()
	defer j.RUnlock()
	return j.err
}

// Tag allows you to add arbitrary labels to a Job that do not
// impact the functionality of the Job
func (j *Job) Tag(t string, others ...string) {
	j.Lock()
	defer j.Unlock()
	j.tags = append(j.tags, t)
	for _, tag := range others {
		j.tags = append(j.tags, tag)
	}
}

// Untag removes a tag from a Job
func (j *Job) Untag(t string) {
	j.Lock()
	defer j.Unlock()
	var newTags []string
	for _, tag := range j.tags {
		if t != tag {
			newTags = append(newTags, tag)
		}
	}

	j.tags = newTags
}

// Tags returns the tags attached to the Job
func (j *Job) Tags() []string {
	j.RLock()
	defer j.RUnlock()
	return j.tags
}

// ScheduledTime returns the time of the Job's next scheduled run
func (j *Job) ScheduledTime() time.Time {
	j.RLock()
	defer j.RUnlock()
	return j.nextRun
}

// ScheduledAtTime returns the specific time of day the Job will run at
func (j *Job) ScheduledAtTime() string {
	j.RLock()
	defer j.RUnlock()
	return fmt.Sprintf("%d:%d", j.atTime/time.Hour, (j.atTime%time.Hour)/time.Minute)
}

// Weekday returns which day of the week the Job will run on and
// will return an error if the Job is not scheduled weekly
func (j *Job) Weekday() (time.Weekday, error) {
	j.RLock()
	defer j.RUnlock()
	if j.scheduledWeekday == nil {
		return time.Sunday, ErrNotScheduledWeekday
	}
	return *j.scheduledWeekday, nil
}

// LimitRunsTo limits the number of executions of this
// job to n. However, the job will still remain in the
// scheduler
func (j *Job) LimitRunsTo(n int) {
	j.Lock()
	defer j.Unlock()
	j.runConfig = runConfig{
		finiteRuns: true,
		maxRuns:    n,
	}
}

<<<<<<< HEAD
// SingletonMode Sets the mode to block startup if the current job has not finished
func (j *Job) SingletonMode() {
	j.runConfig = runConfig{
		mode: SingletonMode,
	}
}

// shouldRun eveluates if this job should run again
=======
// shouldRun evaluates if this job should run again
>>>>>>> 23eab11d
// based on the runConfig
func (j *Job) shouldRun() bool {
	j.RLock()
	defer j.RUnlock()
	return !j.runConfig.finiteRuns || j.runCount < j.runConfig.maxRuns
}

// LastRun returns the time the job was run last
func (j *Job) LastRun() time.Time {
	j.RLock()
	defer j.RUnlock()
	return j.lastRun
}

func (j *Job) setLastRun(t time.Time) {
	j.Lock()
	defer j.Unlock()
	j.lastRun = t
}

// NextRun returns the time the job will run next
func (j *Job) NextRun() time.Time {
	j.RLock()
	defer j.RUnlock()
	return j.nextRun
}

func (j *Job) setNextRun(t time.Time) {
	j.Lock()
	defer j.Unlock()
	j.nextRun = t
}

// RunCount returns the number of time the job ran so far
func (j *Job) RunCount() int {
	j.RLock()
	defer j.RUnlock()
	return j.runCount
}

func (j *Job) setRunCount(i int) {
	j.Lock()
	defer j.Unlock()
	j.runCount = i
}

// RemoveAfterLastRun update the job in order to remove the job after its last exec
func (j *Job) RemoveAfterLastRun() *Job {
	j.Lock()
	defer j.Unlock()
	j.runConfig.removeAfterLastRun = true
	return j
}

func (j *Job) getFiniteRuns() bool {
	j.RLock()
	defer j.RUnlock()
	return j.runConfig.finiteRuns
}

func (j *Job) getMaxRuns() int {
	j.RLock()
	defer j.RUnlock()
	return j.runConfig.maxRuns
}

func (j *Job) getRemoveAfterLastRun() bool {
	j.RLock()
	defer j.RUnlock()
	return j.runConfig.removeAfterLastRun
}<|MERGE_RESOLUTION|>--- conflicted
+++ resolved
@@ -38,24 +38,15 @@
 	fparams           map[string][]interface{} // Map for function and params of function
 	tags              []string                 // allow the user to tag Jobs with certain labels
 	runConfig         runConfig                // configuration for how many times to run the job
-<<<<<<< HEAD
 	runCount          int                      // number of time the job ran
-	limiter           singleflight.Group
-}
-
-type runConfig struct {
-	finiteRuns bool
-	maxRuns    int
-	mode       Mode
-=======
-	runCount          int                      // number of times the job ran
+	limiter           singleflight.Group       // limits the runs to a single instance
 }
 
 type runConfig struct {
 	finiteRuns         bool
 	maxRuns            int
+	mode               Mode
 	removeAfterLastRun bool
->>>>>>> 23eab11d
 }
 
 // NewJob creates a new Job with the provided interval
@@ -73,7 +64,8 @@
 
 // Run the Job and immediately reschedule it
 func (j *Job) run() {
-<<<<<<< HEAD
+	j.Lock()
+	defer j.Unlock()
 	switch j.runConfig.mode {
 	case SingletonMode:
 		_, j.err, _ = j.limiter.Do("main", func() (interface{}, error) {
@@ -87,17 +79,8 @@
 }
 
 func (j *Job) neverRan() bool {
-=======
-	j.Lock()
-	defer j.Unlock()
-	callJobFuncWithParams(j.funcs[j.jobFunc], j.fparams[j.jobFunc])
-	j.runCount++
-}
-
-func (j *Job) neverRan() bool {
-	j.RLock()
-	defer j.RUnlock()
->>>>>>> 23eab11d
+	j.RLock()
+	defer j.RUnlock()
 	return j.lastRun.IsZero()
 }
 
@@ -195,24 +178,18 @@
 func (j *Job) LimitRunsTo(n int) {
 	j.Lock()
 	defer j.Unlock()
-	j.runConfig = runConfig{
-		finiteRuns: true,
-		maxRuns:    n,
-	}
-}
-
-<<<<<<< HEAD
+	j.runConfig.finiteRuns = true
+	j.runConfig.finiteRuns = n
+}
+
 // SingletonMode Sets the mode to block startup if the current job has not finished
 func (j *Job) SingletonMode() {
-	j.runConfig = runConfig{
-		mode: SingletonMode,
-	}
-}
-
-// shouldRun eveluates if this job should run again
-=======
+	j.Lock()
+	defer j.Unlock()
+  j.runConfig.mode = SingletonMode
+}
+
 // shouldRun evaluates if this job should run again
->>>>>>> 23eab11d
 // based on the runConfig
 func (j *Job) shouldRun() bool {
 	j.RLock()
