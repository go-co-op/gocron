--- conflicted
+++ resolved
@@ -108,15 +108,16 @@
 	s := gocron.NewScheduler(time.UTC)
 	job, _ := s.Every(1).Second().Do(task)
 	job.LimitRunsTo(2)
-	s.StartAsync()
+	<-s.StartAsync()
 }
 
-<<<<<<< HEAD
 func ExampleJob_SingletonMode() {
 	s := gocron.NewScheduler(time.UTC)
 	job, _ := s.Every(1).Second().Do(task)
 	job.SingletonMode()
-=======
+  <-s.StartAsync()
+}
+
 func ExampleJob_LastRun() {
 	s := gocron.NewScheduler(time.UTC)
 	job, _ := s.Every(1).Second().Do(task)
@@ -158,6 +159,5 @@
 	job, _ := s.Every(1).Second().Do(task)
 	job.LimitRunsTo(1)
 	job.RemoveAfterLastRun()
->>>>>>> 23eab11d
-	s.StartAsync()
+	<-s.StartAsync()
 }