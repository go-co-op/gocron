--- conflicted
+++ resolved
@@ -1982,7 +1982,6 @@
 
 }
 
-<<<<<<< HEAD
 func TestScheduler_MonthLastDayAtTime(t *testing.T) {
 	testCases := []struct {
 		name                 string
@@ -2000,7 +1999,8 @@
 			assert.Equalf(t, tc.wantTimeUntilNextRun, got, fmt.Sprintf("expected %s / got %s", tc.wantTimeUntilNextRun.String(), got.String()))
 		})
 	}
-=======
+}
+
 func TestScheduler_WeekdayIsCurrentDay(t *testing.T) {
 	s := NewScheduler(time.UTC)
 	s.time = fakeTime{onNow: func(l *time.Location) time.Time {
@@ -2010,5 +2010,4 @@
 
 	job, _ := s.Every(1).Week().Thursday().Friday().Saturday().At("23:00").Do(func() {})
 	assert.Equal(t, time.Date(2022, 2, 17, 23, 0, 0, 0, s.Location()), job.NextRun())
->>>>>>> bdaedf4b
 }