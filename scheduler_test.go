--- conflicted
+++ resolved
@@ -1030,34 +1030,6 @@
 			assert.Equal(t, tc.expectedRuns, counter)
 		})
 	}
-<<<<<<< HEAD
-=======
-}
-
-func TestScheduler_RemoveAfterLastRun(t *testing.T) {
-	t.Run("job removed after the last run", func(t *testing.T) {
-		semaphore := make(chan bool)
-
-		s := NewScheduler(time.UTC)
-
-		_, err := s.Every(1).Second().LimitRunsTo(1).RemoveAfterLastRun().Do(func() {
-			semaphore <- true
-		})
-		require.NoError(t, err)
-
-		s.StartAsync()
-		time.Sleep(2 * time.Second)
-
-		var counter int
-		select {
-		case <-time.After(2 * time.Second):
-			assert.Equal(t, 1, counter)
-			assert.Zero(t, s.Len())
-		case <-semaphore:
-			counter++
-			require.LessOrEqual(t, counter, 1)
-		}
-	})
 }
 
 func TestScheduler_TagsUnique(t *testing.T) {
@@ -1085,5 +1057,4 @@
 	_, err = s.Every("1s").Tag(bar).Do(func() {})
 	assert.EqualError(t, err, ErrTagsUnique(bar).Error())
 
->>>>>>> b70ec130
 }